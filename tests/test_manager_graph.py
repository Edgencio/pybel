# -*- coding: utf-8 -*-

<<<<<<< HEAD
=======
import logging
import os
>>>>>>> 02e47b1c
import unittest
from collections import Counter

import pybel
import sqlalchemy.exc
from pybel import from_path
from pybel.constants import *
from pybel.manager import models
from tests import constants
from tests.constants import FleetingTemporaryCacheMixin, BelReconstitutionMixin, TemporaryCacheClsMixin
from tests.constants import test_bel_simple, expected_test_simple_metadata
from tests.constants import test_bel_thorough, expected_test_thorough_metadata
from tests.mocks import mock_bel_resources

#try:
#    import cPickle as pickle
#except ImportError:
#    import pickle

log = logging.getLogger(__name__)


class TestGraphCache(BelReconstitutionMixin, FleetingTemporaryCacheMixin):
    @mock_bel_resources
    def test_reload(self, mock_get):
        """Tests that a graph with the same name and version can't be added twice"""
        self.graph = from_path(test_bel_thorough, manager=self.manager, allow_nested=True)

        self.manager.insert_graph(self.graph)

        x = self.manager.list_graphs()

        self.assertEqual(1, len(x))

        _, name, version, description = x[0]

        self.assertEqual((expected_test_thorough_metadata[METADATA_NAME],
                          expected_test_thorough_metadata[METADATA_VERSION],
                          expected_test_thorough_metadata[METADATA_DESCRIPTION]), (name, version, description))

        reconstituted = self.manager.get_graph_by_name(expected_test_thorough_metadata[METADATA_NAME],
                                                       expected_test_thorough_metadata[METADATA_VERSION])
        self.bel_thorough_reconstituted(reconstituted)

        # Test that the graph can't be added a second time
        with self.assertRaises(sqlalchemy.exc.IntegrityError):
            self.manager.insert_graph(self.graph)

        self.manager.rollback()

        graphcopy = self.graph.copy()
        graphcopy.document[METADATA_VERSION] = '1.0.1'
        self.manager.insert_graph(graphcopy)

        expected_versions = {'1.0.1', self.graph.version}
        self.assertEqual(expected_versions, set(self.manager.get_graph_versions(self.graph.name)))

        exact_name_version = self.manager.get_graph_by_name(self.graph.name, self.graph.version)
        self.assertEqual(self.graph.name, exact_name_version.name)
        self.assertEqual(self.graph.version, exact_name_version.version)

        exact_name_version = self.manager.get_graph_by_name(self.graph.name, '1.0.1')
        self.assertEqual(self.graph.name, exact_name_version.name)
        self.assertEqual('1.0.1', exact_name_version.version)


# FIXME @kono need proper deletion cascades
# @unittest.skipUnless('PYBEL_TEST_EXPERIMENTAL' in os.environ, 'Experimental features not ready for Travis')
class TestEdgeStore(TemporaryCacheClsMixin, BelReconstitutionMixin):
    """Tests that the cache can be queried"""

    @classmethod
    def setUpClass(cls):
        super(TestEdgeStore, cls).setUpClass()

        @mock_bel_resources
        def get_graph(mock):
            return pybel.from_path(test_bel_simple, manager=cls.manager, allow_nested=True)

        cls.graph = get_graph()
        cls.network = cls.manager.insert_graph(cls.graph, store_parts=True)

    @mock_bel_resources
    def test_get_or_create_node(self, mock_get):
        citations = self.manager.session.query(models.Citation).all()
        self.assertEqual(2, len(citations))

        citations_strs = {'123455', '123456'}
        self.assertEqual(citations_strs, {e.reference for e in citations})

        authors = {'Example Author', 'Example Author2'}
        self.assertEqual(authors, {a.name for a in self.manager.session.query(models.Author).all()})

        evidences = self.manager.session.query(models.Evidence).all()
        self.assertEqual(3, len(evidences))

        evidences_strs = {'Evidence 1 w extra notes', 'Evidence 2', 'Evidence 3'}
        self.assertEqual(evidences_strs, {e.text for e in evidences})

        nodes = self.manager.session.query(models.Node).all()
        self.assertEqual(4, len(nodes))

        edges = self.manager.session.query(models.Edge).all()

        x = Counter((e.source.bel, e.target.bel) for e in edges)

        pfmt = 'p(HGNC:{})'
        d = {
            (pfmt.format(constants.AKT1[2]), pfmt.format(constants.EGFR[2])): 1,
            (pfmt.format(constants.EGFR[2]), pfmt.format(constants.FADD[2])): 1,
            (pfmt.format(constants.EGFR[2]), pfmt.format(constants.CASP8[2])): 1,
            (pfmt.format(constants.FADD[2]), pfmt.format(constants.CASP8[2])): 1,
            (pfmt.format(constants.AKT1[2]), pfmt.format(constants.CASP8[2])): 1,  # two way association
            (pfmt.format(constants.CASP8[2]), pfmt.format(constants.AKT1[2])): 1  # two way association
        }

        self.assertEqual(dict(x), d)

        network_edge_associations = self.manager.session.query(models.network_edge).filter_by(
            network_id=self.network.id).all()
        self.assertEqual({nea.edge_id for nea in network_edge_associations},
                         {edge.id for edge in edges})

        g2 = self.manager.get_graph_by_name(expected_test_simple_metadata[METADATA_NAME],
                                            expected_test_simple_metadata[METADATA_VERSION])
        self.bel_simple_reconstituted(g2)

    # ============================================================
    #
    # @mock_bel_resources
    # def test_get_or_create_citation(self, mock_get):
    #     basic_citation = {
    #         CITATION_TYPE: 'PubMed',
    #         CITATION_NAME: 'TestCitation_basic',
    #         CITATION_REFERENCE: '1234AB',
    #     }
    #     full_citation = {
    #         CITATION_TYPE: 'Other',
    #         CITATION_NAME: 'TestCitation_full',
    #         CITATION_REFERENCE: 'CD5678',
    #         CITATION_DATE: '2017-04-11',
    #         CITATION_AUTHORS: 'Jackson M|Lajoie J'
    #     }
    #     full_citation_basic = {
    #         CITATION_TYPE: 'Other',
    #         CITATION_NAME: 'TestCitation_full',
    #         CITATION_REFERENCE: 'CD5678'
    #     }
    #     basic_citation_sha512 = hashlib.sha512(json.dumps(basic_citation, sort_keys=True).encode('utf-8')).hexdigest()
    #     full_citation_sha512 = hashlib.sha512(
    #         json.dumps(full_citation_basic, sort_keys=True).encode('utf-8')).hexdigest()
    #
    #     # Create
    #     basic = self.manager.get_or_create_citation(**basic_citation)
    #     self.assertIsInstance(basic, models.Citation)
    #     self.assertEqual(basic.data, basic_citation)
    #     self.assertIn(basic_citation_sha512, self.manager.object_cache['citation'])
    #
    #     full = self.manager.get_or_create_citation(**full_citation)
    #     self.assertIsInstance(full, models.Citation)
    #     self.assertEqual(full.data, full_citation)
    #     self.assertIn(full_citation_sha512, self.manager.object_cache['citation'])
    #
    #     # Different objects created
    #     self.assertNotEqual(basic, full)
    #
    #     # Two ojbects in object_cache
    #     self.assertEqual(2, len(self.manager.object_cache['citation'].keys()))
    #
    #     # Reload from object cache
    #     reloaded_basic = self.manager.get_or_create_citation(**basic_citation)
    #     self.assertEqual(basic, reloaded_basic)
    #
    #     reloaded_full = self.manager.get_or_create_citation(**full_citation)
    #     self.assertEqual(full, reloaded_full)
    #
    #     # No new entries in object_cache
    #     self.assertEqual(2, len(self.manager.object_cache['citation'].keys()))
    #
    # @mock_bel_resources
    # def test_get_or_create_evidence(self, mock_get):
    #     basic_citation = {
    #         CITATION_TYPE: 'PubMed',
    #         CITATION_NAME: 'TestCitation_basic',
    #         CITATION_REFERENCE: '1234AB',
    #     }
    #     basic_citation = self.manager.get_or_create_citation(**basic_citation)
    #     evidence_txt = "Yes, all the information is true!"
    #     evidence_data = {
    #         CITATION: basic_citation.data,
    #         EVIDENCE: evidence_txt
    #     }
    #
    #     evidence_hash = hashlib.sha512(json.dumps(evidence_data, sort_keys=True).encode('utf-8')).hexdigest()
    #
    #     # Create
    #     evidence = self.manager.get_or_create_evidence(basic_citation, evidence_txt)
    #     self.assertIsInstance(evidence, models.Evidence)
    #     self.assertEqual(evidence.data, evidence_data)
    #
    #     self.assertIn(evidence_hash, self.manager.object_cache['evidence'])
    #     self.assertEqual(1, len(self.manager.object_cache['evidence']))
    #
    #     # Objects cached?
    #     reloaded_evidence = self.manager.get_or_create_evidence(basic_citation, evidence_txt)
    #     self.assertEqual(evidence, reloaded_evidence)
    #
    # @mock_bel_resources
    # def test_get_or_create_property(self, mock_get):
    #     activity = {
    #         'data': {
    #             SUBJECT: {
    #                 EFFECT: {
    #                     NAME: 'pep',
    #                     NAMESPACE: BEL_DEFAULT_NAMESPACE
    #                 },
    #                 MODIFIER: ACTIVITY
    #             }
    #         },
    #         'participant': SUBJECT
    #     }
    #     translocation = {
    #         'data': {
    #             SUBJECT: {
    #                 EFFECT: {
    #                     FROM_LOC: {
    #                         NAME: 'host intracellular organelle',
    #                         NAMESPACE: GOCC_KEYWORD
    #                     },
    #                     TO_LOC: {
    #                         NAME: 'host outer membrane',
    #                         NAMESPACE: GOCC_KEYWORD
    #                     },
    #                 },
    #                 MODIFIER: TRANSLOCATION
    #             }
    #         },
    #         'participant': SUBJECT
    #     }
    #     location = {
    #         'data': {
    #             SUBJECT: {
    #                 LOCATION: {
    #                     NAMESPACE: GOCC_KEYWORD,
    #                     NAME: 'Herring body'
    #                 }
    #             }
    #         },
    #         'participant': SUBJECT
    #     }
    #     degradation = {
    #         'data': {
    #             SUBJECT: {
    #                 MODIFIER: DEGRADATION
    #             }
    #         },
    #         'participant': SUBJECT
    #     }
    #     edge_data = self.simple_graph.edge[('Protein', 'HGNC', 'AKT1')][('Protein', 'HGNC', 'EGFR')][0]
    #
    #     activity_hash = hashlib.sha512(json.dumps({
    #         'participant': SUBJECT,
    #         'modifier': ACTIVITY,
    #         'effectNamespace': BEL_DEFAULT_NAMESPACE,
    #         'effectName': 'pep'
    #     }, sort_keys=True).encode('utf-8')).hexdigest()
    #     translocation_from_hash = hashlib.sha512(json.dumps({
    #         'participant': SUBJECT,
    #         'modifier': TRANSLOCATION,
    #         'relativeKey': FROM_LOC,
    #         'namespaceEntry': self.manager.namespace_object_cache[GOCC_LATEST]['host intracellular organelle']
    #     }, sort_keys=True).encode('utf-8')).hexdigest()
    #     translocation_to_hash = hashlib.sha512(json.dumps({
    #         'participant': SUBJECT,
    #         'modifier': TRANSLOCATION,
    #         'relativeKey': TO_LOC,
    #         'namespaceEntry': self.manager.namespace_object_cache[GOCC_LATEST]['host outer membrane']
    #     }, sort_keys=True).encode('utf-8')).hexdigest()
    #     location_hash = hashlib.sha512(json.dumps({
    #         'participant': SUBJECT,
    #         'modifier': LOCATION,
    #         'namespaceEntry': self.manager.namespace_object_cache[GOCC_LATEST]['Herring body']
    #     }, sort_keys=True).encode('utf-8')).hexdigest()
    #     degradation_hash = hashlib.sha512(json.dumps({
    #         'participant': SUBJECT,
    #         'modifier': DEGRADATION
    #     }, sort_keys=True).encode('utf-8')).hexdigest()
    #
    #     # Create
    #     edge_data.update(activity['data'])
    #     activity_ls = self.manager.get_or_create_property(self.simple_graph, edge_data)
    #     self.assertIsInstance(activity_ls, list)
    #     self.assertIsInstance(activity_ls[0], models.Property)
    #     self.assertEqual(activity_ls[0].data, activity)
    #
    #     # Activity was stored with hash in object cache
    #     self.assertIn(activity_hash, self.manager.object_cache['property'])
    #     self.assertEqual(1, len(self.manager.object_cache['property'].keys()))
    #
    #     reloaded_activity_ls = self.manager.get_or_create_property(self.simple_graph, edge_data)
    #     self.assertEqual(activity_ls, reloaded_activity_ls)
    #
    #     # No new activity object was created
    #     self.assertEqual(1, len(self.manager.object_cache['property'].keys()))
    #
    #     # Create
    #     edge_data.update(location['data'])
    #     location_ls = self.manager.get_or_create_property(self.simple_graph, edge_data)
    #     self.assertEqual(location_ls[0].data, location)
    #
    #     self.assertIn(location_hash, self.manager.object_cache['property'])
    #     self.assertEqual(2, len(self.manager.object_cache['property'].keys()))
    #
    #     # Get
    #     reloaded_location_ls = self.manager.get_or_create_property(self.simple_graph, edge_data)
    #     self.assertEqual(location_ls, reloaded_location_ls)
    #
    #     # No second location property object was created
    #     self.assertEqual(2, len(self.manager.object_cache['property'].keys()))
    #
    #     # Create
    #     edge_data.update(degradation['data'])
    #     degradation_ls = self.manager.get_or_create_property(self.simple_graph, edge_data)
    #     self.assertEqual(degradation_ls[0].data, degradation)
    #
    #     self.assertIn(degradation_hash, self.manager.object_cache['property'])
    #     self.assertEqual(3, len(self.manager.object_cache['property'].keys()))
    #
    #     # Get
    #     reloaded_degradation_ls = self.manager.get_or_create_property(self.simple_graph, edge_data)
    #     self.assertEqual(degradation_ls, reloaded_degradation_ls)
    #
    #     # No second degradation property object was created
    #     self.assertEqual(3, len(self.manager.object_cache['property'].keys()))
    #
    #     # Create
    #     edge_data.update(translocation['data'])
    #     translocation_ls = self.manager.get_or_create_property(self.simple_graph, edge_data)
    #     # self.assertEqual(translocation_ls[0].data, translocation)
    #
    #     # 2 translocation objects addaed
    #     self.assertEqual(5, len(self.manager.object_cache['property'].keys()))
    #     self.assertIn(translocation_from_hash, self.manager.object_cache['property'])
    #     self.assertIn(translocation_to_hash, self.manager.object_cache['property'])
    #
    # @mock_bel_resources
    # def test_get_or_create_edge(self, mock_get):
    #
    #     edge_data = self.simple_graph.edge[('Protein', 'HGNC', 'AKT1')][('Protein', 'HGNC', 'EGFR')]
    #     source_node = self.manager.get_or_create_node(self.simple_graph, ('Protein', 'HGNC', 'AKT1'))
    #     target_node = self.manager.get_or_create_node(self.simple_graph, ('Protein', 'HGNC', 'EGFR'))
    #     citation = self.manager.get_or_create_citation(**edge_data[0][CITATION])
    #     evidence = self.manager.get_or_create_evidence(citation, edge_data[0][EVIDENCE])
    #     properties = self.manager.get_or_create_property(self.simple_graph, edge_data[0])
    #     annotations = []
    #     basic_edge = {
    #         'graph_key': 0,
    #         'source': source_node,
    #         'target': target_node,
    #         'evidence': evidence,
    #         'bel': 'p(HGNC:AKT1) -> p(HGNC:EGFR)',
    #         'relation': edge_data[0][RELATION],
    #         'properties': properties,
    #         'annotations': annotations,
    #         'blob': pickle.dumps(edge_data[0])
    #     }
    #     source_data = source_node.data
    #     target_data = target_node.data
    #     database_data = {
    #         'source': {
    #             'node': (source_data['key'], source_data['data']),
    #             'key': source_data['key']
    #         },
    #         'target': {
    #             'node': (target_data['key'], target_data['data']),
    #             'key': target_data['key']
    #         },
    #         'data': {
    #             RELATION: edge_data[0][RELATION],
    #             CITATION: citation.data,
    #             EVIDENCE: edge_data[0][EVIDENCE],
    #             ANNOTATIONS: {}
    #         },
    #         'key': 0
    #     }
    #
    #     edge_hash = hashlib.sha512(json.dumps({
    #         'graphIdentifier': 0,
    #         'source': source_node,
    #         'target': target_node,
    #         'evidence': evidence,
    #         'bel': 'p(HGNC:AKT1) -> p(HGNC:EGFR)',
    #         'relation': edge_data[0][RELATION],
    #         'annotations': annotations,
    #         'properties': properties
    #     }, sort_keys=True).encode('utf-8')).hexdigest()
    #
    #     # Create
    #     edge = self.manager.get_or_create_edge(**basic_edge)
    #     self.assertIsInstance(edge, models.Edge)
    #     self.assertEqual(edge.data, database_data)
    #
    #     self.assertIn(edge_hash, self.manager.object_cache['edge'])
    #
    #     # Get
    #     reloaded_edge = self.manager.get_or_create_edge(**basic_edge)
    #     self.assertEqual(edge.data, reloaded_edge.data)
    #     self.assertEqual(edge, reloaded_edge)
    #
    #     self.assertEqual(1, len(self.manager.object_cache['edge'].keys()))
    #
    # @mock_bel_resources
    # def test_get_or_create_author(self, mock_get):
    #     author_name = "Jackson M"
    #
    #     # Create
    #     author = self.manager.get_or_create_author(author_name)
    #     self.assertIsInstance(author, models.Author)
    #     self.assertEqual(author.name, author_name)
    #
    #     self.assertIn(author_name, self.manager.object_cache['author'])
    #
    #     # Get
    #     reloaded_author = self.manager.get_or_create_author(author_name)
    #     self.assertEqual(author.name, reloaded_author.name)
    #     self.assertEqual(author, reloaded_author)
    #
    #     self.assertEqual(1, len(self.manager.object_cache['author'].keys()))
    #
    # @mock_bel_resources
    # def test_get_or_create_modification(self, mock_get):
    #     # self.manager.ensure_graph_definitions(self.simple_graph, cache_objects=True)
    #     node_data = self.simple_graph.node[('Protein', 'HGNC', 'FADD')]
    #     fusion_missing = {
    #         FUSION: {
    #             PARTNER_3P: {
    #                 NAMESPACE: 'HGNC',
    #                 NAME: 'AKT1',
    #             },
    #             RANGE_3P: {
    #                 FUSION_MISSING: '?',
    #             },
    #             PARTNER_5P: {
    #                 NAMESPACE: 'HGNC',
    #                 NAME: 'EGFR'
    #             },
    #             RANGE_5P: {
    #                 FUSION_MISSING: '?',
    #             }
    #         }
    #     }
    #     fusion_full = {
    #         FUSION: {
    #             PARTNER_3P: {
    #                 NAMESPACE: 'HGNC',
    #                 NAME: 'AKT1',
    #             },
    #             RANGE_3P: {
    #                 FUSION_REFERENCE: 'A',
    #                 FUSION_START: 'START_1',
    #                 FUSION_STOP: 'STOP_1',
    #             },
    #             PARTNER_5P: {
    #                 NAMESPACE: 'HGNC',
    #                 NAME: 'EGFR'
    #             },
    #             RANGE_5P: {
    #                 FUSION_REFERENCE: 'E',
    #                 FUSION_START: 'START_2',
    #                 FUSION_STOP: 'STOP_2',
    #             }
    #         }
    #     }
    #     hgvs = {
    #         KIND: HGVS,
    #         IDENTIFIER: 'hgvs_ident'
    #     }
    #     fragment_missing = {
    #         KIND: FRAGMENT,
    #         FRAGMENT_MISSING: '?',
    #     }
    #     fragment_full = {
    #         KIND: FRAGMENT,
    #         FRAGMENT_START: 'START_FRAG',
    #         FRAGMENT_STOP: 'STOP_FRAG'
    #     }
    #     gmod = {
    #         KIND: GMOD,
    #         IDENTIFIER: {
    #             NAMESPACE: 'test_NS',
    #             NAME: 'test_GMOD'
    #         }
    #     }
    #     pmod_simple = {
    #         KIND: PMOD,
    #         IDENTIFIER: {
    #             NAMESPACE: 'test_NS',
    #             NAME: 'test_PMOD'
    #         }
    #     }
    #     pmod_full = {
    #         KIND: PMOD,
    #         IDENTIFIER: {
    #             NAMESPACE: 'test_NS',
    #             NAME: 'test_PMOD_2'
    #         },
    #         PMOD_CODE: 'Tst',
    #         PMOD_POSITION: 12,
    #     }
    #
    #     hgnc_url = self.simple_graph.namespace_url['HGNC']
    #     AKT1_object = self.manager.namespace_object_cache[hgnc_url]['AKT1']
    #     EGFR_object = self.manager.namespace_object_cache[hgnc_url]['EGFR']
    #
    #     fusion_missing_hash = hashlib.sha512(json.dumps({
    #         'modType': FUSION,
    #         'p3Partner': AKT1_object,
    #         'p5Partner': EGFR_object,
    #         'p3Missing': '?',
    #         'p5Missing': '?',
    #     }, sort_keys=True).encode('utf-8')).hexdigest()
    #     fusion_full_hash = hashlib.sha512(json.dumps({
    #         'modType': FUSION,
    #         'p3Partner': AKT1_object,
    #         'p5Partner': EGFR_object,
    #         'p3Reference': 'A',
    #         'p3Start': 'START_1',
    #         'p3Stop': 'STOP_1',
    #         'p5Reference': 'E',
    #         'p5Start': 'START_2',
    #         'p5Stop': 'STOP_2'
    #     }, sort_keys=True).encode('utf-8')).hexdigest()
    #     hgvs_hash = hashlib.sha512(json.dumps({
    #         'modType': HGVS,
    #         'variantString': 'hgvs_ident'
    #     }, sort_keys=True).encode('utf-8')).hexdigest()
    #     fragment_missing_hash = hashlib.sha512(json.dumps({
    #         'modType': FRAGMENT,
    #         'p3Missing': '?'
    #     }, sort_keys=True).encode('utf-8')).hexdigest()
    #     fragment_full_hash = hashlib.sha512(json.dumps({
    #         'modType': FRAGMENT,
    #         'p3Start': 'START_FRAG',
    #         'p3Stop': 'STOP_FRAG'
    #     }, sort_keys=True).encode('utf-8')).hexdigest()
    #     gmod_hash = hashlib.sha512(json.dumps({
    #         'modType': GMOD,
    #         'modNamespace': 'test_NS',
    #         'modName': 'test_GMOD'
    #     }, sort_keys=True).encode('utf-8')).hexdigest()
    #     pmod_simple_hash = hashlib.sha512(json.dumps({
    #         'modType': PMOD,
    #         'modNamespace': 'test_NS',
    #         'modName': 'test_PMOD',
    #         'aminoA': None,
    #         'position': None
    #     }, sort_keys=True).encode('utf-8')).hexdigest()
    #     pmod_full_hash = hashlib.sha512(json.dumps({
    #         'modType': PMOD,
    #         'modNamespace': 'test_NS',
    #         'modName': 'test_PMOD_2',
    #         'aminoA': 'Tst',
    #         'position': 12
    #     }, sort_keys=True).encode('utf-8')).hexdigest()
    #
    #     # Create
    #     node_data.update(fusion_missing)
    #     fusion_missing_ls = self.manager.get_or_create_modification(self.simple_graph, node_data)
    #     self.assertIsInstance(fusion_missing_ls, list)
    #     self.assertIsInstance(fusion_missing_ls[0], models.Modification)
    #     self.assertEqual(fusion_missing[FUSION], fusion_missing_ls[0].data['mod_data'])
    #
    #     self.assertIn(fusion_missing_hash, self.manager.object_cache['modification'])
    #
    #     # Get
    #     reloaded_fusion_missing_ls = self.manager.get_or_create_modification(self.simple_graph, node_data)
    #     self.assertEqual(fusion_missing_ls, reloaded_fusion_missing_ls)
    #
    #     # Create
    #     node_data.update(fusion_full)
    #     fusion_full_ls = self.manager.get_or_create_modification(self.simple_graph, node_data)
    #     self.assertIsInstance(fusion_full_ls, list)
    #     self.assertIsInstance(fusion_full_ls[0], models.Modification)
    #     self.assertEqual(fusion_full[FUSION], fusion_full_ls[0].data['mod_data'])
    #
    #     self.assertIn(fusion_full_hash, self.manager.object_cache['modification'])
    #
    #     # Get
    #     reloaded_fusion_full_ls = self.manager.get_or_create_modification(self.simple_graph, node_data)
    #     self.assertEqual(fusion_full_ls, reloaded_fusion_full_ls)
    #
    #     del node_data[FUSION]
    #
    #     # Create
    #     node_data[VARIANTS] = [hgvs]
    #     hgvs_ls = self.manager.get_or_create_modification(self.simple_graph, node_data)
    #     self.assertEqual(hgvs, hgvs_ls[0].data['mod_data'])
    #
    #     self.assertIn(hgvs_hash, self.manager.object_cache['modification'])
    #
    #     # Get
    #     reloaded_hgvs_ls = self.manager.get_or_create_modification(self.simple_graph, node_data)
    #     self.assertEqual(hgvs_ls, reloaded_hgvs_ls)
    #
    #     # Create
    #     node_data[VARIANTS] = [fragment_missing]
    #     fragment_missing_ls = self.manager.get_or_create_modification(self.simple_graph, node_data)
    #     self.assertEqual(fragment_missing, fragment_missing_ls[0].data['mod_data'])
    #
    #     self.assertIn(fragment_missing_hash, self.manager.object_cache['modification'])
    #
    #     # Get
    #     reloaded_fragment_missing_ls = self.manager.get_or_create_modification(self.simple_graph, node_data)
    #     self.assertEqual(fragment_missing_ls, reloaded_fragment_missing_ls)
    #
    #     # Create
    #     node_data[VARIANTS] = [fragment_full]
    #     fragment_full_ls = self.manager.get_or_create_modification(self.simple_graph, node_data)
    #     self.assertEqual(fragment_full, fragment_full_ls[0].data['mod_data'])
    #
    #     self.assertIn(fragment_full_hash, self.manager.object_cache['modification'])
    #
    #     # Get
    #     reloaded_fragment_full_ls = self.manager.get_or_create_modification(self.simple_graph, node_data)
    #     self.assertEqual(fragment_full_ls, reloaded_fragment_full_ls)
    #
    #     # Create
    #     node_data[VARIANTS] = [gmod]
    #     gmod_ls = self.manager.get_or_create_modification(self.simple_graph, node_data)
    #     self.assertEqual(gmod, gmod_ls[0].data['mod_data'])
    #
    #     self.assertIn(gmod_hash, self.manager.object_cache['modification'])
    #
    #     # Get
    #     reloaded_gmod_ls = self.manager.get_or_create_modification(self.simple_graph, node_data)
    #     self.assertEqual(gmod_ls, reloaded_gmod_ls)
    #
    #     # Create
    #     node_data[VARIANTS] = [pmod_simple]
    #     pmod_simple_ls = self.manager.get_or_create_modification(self.simple_graph, node_data)
    #     self.assertEqual(pmod_simple, pmod_simple_ls[0].data['mod_data'])
    #
    #     self.assertIn(pmod_simple_hash, self.manager.object_cache['modification'])
    #
    #     # Get
    #     reloaded_pmod_simple_ls = self.manager.get_or_create_modification(self.simple_graph, node_data)
    #     self.assertEqual(pmod_simple_ls, reloaded_pmod_simple_ls)
    #
    #     # Create
    #     node_data[VARIANTS] = [pmod_full]
    #     pmod_full_ls = self.manager.get_or_create_modification(self.simple_graph, node_data)
    #     self.assertEqual(pmod_full, pmod_full_ls[0].data['mod_data'])
    #
    #     self.assertIn(pmod_full_hash, self.manager.object_cache['modification'])
    #
    #     # Get
    #     reloaded_pmod_full_ls = self.manager.get_or_create_modification(self.simple_graph, node_data)
    #     self.assertEqual(pmod_full_ls, reloaded_pmod_full_ls)
    #
    #     # Every modification was added only once to the object cache
    #     self.assertEqual(8, len(self.manager.object_cache['modification'].keys()))

    # ============================================================

    @mock_bel_resources
    def test_query_node(self, mock_get):
        akt1_dict = {
            'key': ('Protein', 'HGNC', 'AKT1'),
            'data': {
                FUNCTION: 'Protein',
                NAMESPACE: 'HGNC',
                NAME: 'AKT1'
            },
            'bel': 'p(HGNC:AKT1)'
        }

        node_list = self.manager.get_node(bel='p(HGNC:AKT1)')
        self.assertEqual(len(node_list), 1)

        node_dict_list = self.manager.get_node(bel='p(HGNC:AKT1)', as_dict_list=True)
        self.assertIn(akt1_dict, node_dict_list)

        node_dict_list2 = self.manager.get_node(namespace='HG%', as_dict_list=True)
        self.assertEqual(len(node_dict_list2), 4)
        self.assertIn(akt1_dict, node_dict_list2)

        node_dict_list3 = self.manager.get_node(name='%A%', as_dict_list=True)
        self.assertEqual(len(node_dict_list3), 3)
        self.assertIn(akt1_dict, node_dict_list3)

        protein_list = self.manager.get_node(type='Protein')
        self.assertEqual(len(protein_list), 4)

    @mock_bel_resources
    def test_query_edge(self, mock_get):
        fadd_casp = {
            'source': {
                'node': (('Protein', 'HGNC', 'FADD'), {
                    FUNCTION: 'Protein',
                    NAMESPACE: 'HGNC',
                    NAME: 'FADD'
                }),
                'key': ('Protein', 'HGNC', 'FADD')
            },
            'target': {
                'node': (('Protein', 'HGNC', 'CASP8'), {
                    FUNCTION: 'Protein',
                    NAMESPACE: 'HGNC',
                    NAME: 'CASP8'
                }),
                'key': ('Protein', 'HGNC', 'CASP8')
            },
            'data': {
                RELATION: 'increases',
                ANNOTATIONS: {
                    'Species': '10116'
                },
                CITATION: {
                    CITATION_TYPE: "PubMed",
                    CITATION_NAME: "That other article from last week",
                    CITATION_REFERENCE: "123456"
                },
                EVIDENCE: "Evidence 3"
            },
            'key': 0
        }

        edge_list = self.manager.get_edge(bel="p(HGNC:EGFR) decreases p(HGNC:FADD)")
        self.assertEqual(len(edge_list), 1)

        # relation like, data
        increased_list = self.manager.get_edge(relation='increase%', as_dict_list=True)
        self.assertEqual(len(increased_list), 2)
        self.assertIn(fadd_casp, increased_list)

        # evidence like, data
        evidence_list = self.manager.get_edge(evidence='%3%', as_dict_list=True)
        self.assertEqual(len(increased_list), 2)
        self.assertIn(fadd_casp, evidence_list)

        # no result
        empty_list = self.manager.get_edge(source='p(HGNC:EGFR)', relation='increases', as_dict_list=True)
        self.assertEqual(len(empty_list), 0)

        # source, relation, data
        source_list = self.manager.get_edge(source='p(HGNC:FADD)', relation='increases', as_dict_list=True)
        self.assertEqual(len(source_list), 1)
        self.assertIn(fadd_casp, source_list)

    @mock_bel_resources
    def test_query_citation(self, mock_get):
        citation_1 = {
            CITATION_TYPE: "PubMed",
            CITATION_NAME: "That one article from last week",
            CITATION_REFERENCE: "123455",
            CITATION_DATE: "2012-01-31",
            CITATION_AUTHORS: "Example Author|Example Author2"
        }
        citation_2 = {
            CITATION_TYPE: "PubMed",
            CITATION_NAME: "That other article from last week",
            CITATION_REFERENCE: "123456"
        }
        evidence_citation = {
            CITATION: citation_1,
            EVIDENCE: 'Evidence 1 w extra notes'
        }
        evidence_citation_2 = {
            CITATION: citation_1,
            EVIDENCE: 'Evidence 2'
        }
        evidence_citation_3 = {
            CITATION: citation_2,
            EVIDENCE: "Evidence 3"
        }

        # type
        object_list = self.manager.get_citation(type='PubMed')
        self.assertEqual(len(object_list), 2)

        # type, reference, data
        reference_list = self.manager.get_citation(type='PubMed', reference='123456', as_dict_list=True)
        self.assertEqual(len(reference_list), 1)
        self.assertIn(citation_2, reference_list)

        # author
        author_list = self.manager.get_citation(author="Example%")
        self.assertEqual(len(author_list), 1)

        # author, data
        author_dict_list = self.manager.get_citation(author="Example Author", as_dict_list=True)
        self.assertIn(citation_1, author_dict_list)

        # author list, data
        author_dict_list2 = self.manager.get_citation(author=["Example Author", "Example Author2"], as_dict_list=True)
        self.assertIn(citation_1, author_dict_list2)

        # type, name, data
        name_dict_list = self.manager.get_citation(type='PubMed', name="That other article from last week",
                                                   as_dict_list=True)
        self.assertEqual(len(name_dict_list), 1)
        self.assertIn(citation_2, name_dict_list)

        # type, name like, data
        name_dict_list2 = self.manager.get_citation(type='PubMed', name="%article from%", as_dict_list=True)
        self.assertEqual(len(name_dict_list2), 2)
        self.assertIn(citation_1, name_dict_list2)
        self.assertIn(citation_2, name_dict_list2)

        # type, name, evidence, data
        evidence_dict_list = self.manager.get_citation(type='PubMed', name="That other article from last week",
                                                       evidence=True, as_dict_list=True)
        self.assertEqual(len(name_dict_list), 1)
        self.assertIn(evidence_citation_3, evidence_dict_list)

        # type, evidence like, data
        evidence_dict_list2 = self.manager.get_citation(type='PubMed', evidence_text='%Evi%', as_dict_list=True)
        self.assertEqual(len(evidence_dict_list2), 3)
        self.assertIn(evidence_citation, evidence_dict_list2)
        self.assertIn(evidence_citation_2, evidence_dict_list2)
        self.assertIn(evidence_citation_3, evidence_dict_list2)


@unittest.skipUnless('PYBEL_TEST_EXPERIMENTAL' in os.environ, 'Experimental features not ready for Travis')
class TestFilter(FleetingTemporaryCacheMixin, BelReconstitutionMixin):
    """Tests that a graph can be reconstructed from the edge and node relational tables in the database

    1. Load graph (test BEL 1 or test thorough)
    2. Add sentinel annotation to ALL edges
    3. Store graph
    4. Query for all edges with sentinel annotation
    5. Compare to original graph
    """

    def setUp(self):
        super(TestFilter, self).setUp()
        self.graph = pybel.from_path(test_bel_thorough, manager=self.manager, allow_nested=True)

    @mock_bel_resources
    def test_database_edge_filter(self, mock_get):
        self.help_database_edge_filter(test_bel_simple, self.bel_simple_reconstituted)

    @mock_bel_resources
    def test_database_edge_filter(self, mock_get):
        self.help_database_edge_filter(test_bel_thorough, self.bel_thorough_reconstituted)

    # TODO switch sentinel annotation to cell line
    def help_database_edge_filter(self, path, compare, annotation_tag='CellLine',
                                  value_tag='mouse x rat hybridoma cell line cell'):
        """Helps to test the graph that is created by a specific annotation.

        :param str path: Path to the test BEL file.
        :param types.FunctionType compare: Method that should be used to compare the original and resulting graph.
        :param str annotation_tag: Annotation that marks the nodes with an annotation.
        :param str value_tag: Annotation value for the given sentinel_annotation.
        """
        original = pybel.from_path(path, manager=self.manager)

        compare(original)

        for u, v, k in original.edges(keys=True):
            original.edge[u][v][k][annotation_tag] = value_tag

        self.manager.insert_graph(original, store_parts=True)

        reloaded = self.manager.rebuild_by_edge_filter(**{ANNOTATIONS: {annotation_tag: value_tag}})

        for u, v, k in reloaded.edges(keys=True):
            del reloaded.edge[u][v][k][annotation_tag]

        compare(reloaded, check_metadata=False)


if __name__ == '__main__':
    unittest.main()<|MERGE_RESOLUTION|>--- conflicted
+++ resolved
@@ -1,15 +1,13 @@
 # -*- coding: utf-8 -*-
 
-<<<<<<< HEAD
-=======
 import logging
 import os
->>>>>>> 02e47b1c
 import unittest
 from collections import Counter
 
+import sqlalchemy.exc
+
 import pybel
-import sqlalchemy.exc
 from pybel import from_path
 from pybel.constants import *
 from pybel.manager import models
@@ -18,11 +16,6 @@
 from tests.constants import test_bel_simple, expected_test_simple_metadata
 from tests.constants import test_bel_thorough, expected_test_thorough_metadata
 from tests.mocks import mock_bel_resources
-
-#try:
-#    import cPickle as pickle
-#except ImportError:
-#    import pickle
 
 log = logging.getLogger(__name__)
 
