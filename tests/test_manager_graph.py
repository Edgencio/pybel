--- conflicted
+++ resolved
@@ -33,22 +33,15 @@
 
     @mock_bel_resources
     def test_load_reload(self, mock_get):
-<<<<<<< HEAD
-        path, name, label = test_bel, 'PyBEL Test Document 1', '1.6'
+        #path, name, label = test_bel, 'PyBEL Test Document 1', '1.6'
+        #self.gcm.insert_graph(self.g)
 
-        self.gcm.insert_graph(self.g)
-=======
         self.gcm.store_graph(self.g)
->>>>>>> cea7cdb1
 
         x = self.gcm.ls()
 
         self.assertEqual(1, len(x))
-<<<<<<< HEAD
-        self.assertEqual((1, name, label), x[0])
-=======
         self.assertEqual((TEST_BEL_NAME, TEST_BEL_VERSION), x[0])
->>>>>>> cea7cdb1
 
         g2 = self.gcm.get_graph(TEST_BEL_NAME, TEST_BEL_VERSION)
         self.bel_1_reconstituted(g2)
@@ -56,10 +49,10 @@
     @mock_bel_resources
     def test_integrity_failure(self, mock_get):
         """Tests that a graph with the same name and version can't be added twice"""
-        self.gcm.insert_graph(self.g)
+        self.gcm.store_graph(self.g)
 
         with self.assertRaises(sqlalchemy.exc.IntegrityError):
-            self.gcm.insert_graph(self.g)
+            self.gcm.store_graph(self.g)
 
     @mock_bel_resources
     def test_get_versions(self, mock_get):
@@ -67,10 +60,10 @@
         TEST_V2 = '1.6'
 
         self.g.document['version'] = TEST_V1
-        self.gcm.insert_graph(self.g)
+        self.gcm.store_graph(self.g)
 
         self.g.document['version'] = TEST_V2
-        self.gcm.insert_graph(self.g)
+        self.gcm.store_graph(self.g)
 
         self.assertEqual({TEST_V1, TEST_V2}, set(self.gcm.get_graph_versions(self.g.document['name'])))
 
