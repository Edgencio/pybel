# -*- coding: utf-8 -*-

"""A parser for BEL.

This module handles parsing BEL relations and validation of semantics.
"""

import itertools as itt
import logging
from typing import Dict, List, Mapping, Optional, Pattern, Set, Union

import pyparsing
from pyparsing import (
    Group, Keyword, MatchFirst, ParseResults, StringEnd, Suppress, delimitedList, oneOf, replaceWith,
)

from .baseparser import BaseParser
from .constants import NamespaceTermEncodingMapping
from .exc import (
    InvalidEntity, InvalidFunctionSemantic, MalformedTranslocationWarning, MissingAnnotationWarning,
    MissingCitationException, MissingSupportWarning, NestedRelationWarning,
)
from .modifiers import (
    get_fragment_language, get_fusion_language, get_gene_modification_language, get_gene_substitution_language,
    get_hgvs_language, get_legacy_fusion_langauge, get_location_language, get_protein_modification_language,
    get_protein_substitution_language, get_truncation_language,
)
from .parse_concept import ConceptParser
from .parse_control import ControlParser
from .utils import WCW, nest, one_of_tags, triple
from .. import language
from ..constants import (
    ABUNDANCE, ACTIVITY, ASSOCIATION, BEL_DEFAULT_NAMESPACE, BIOPROCESS, CAUSES_NO_CHANGE, CELL_SECRETION,
    CELL_SURFACE_EXPRESSION, COMPLEX, COMPOSITE, CONCEPT, DECREASES, DEGRADATION, DIRECTLY_DECREASES,
    DIRECTLY_INCREASES, DIRTY, EFFECT, EQUIVALENT_TO, FROM_LOC, FUNCTION, FUSION, GENE, INCREASES, IS_A, LINE, LOCATION,
    MEMBERS, MIRNA, MODIFIER, NAME, NAMESPACE, NEGATIVE, NEGATIVE_CORRELATION, OBJECT, PART_OF, PATHOLOGY, POPULATION,
    POSITIVE_CORRELATION, PRODUCTS, PROTEIN, REACTANTS, REACTION, REGULATES, RELATION, RNA, SUBJECT, TARGET, TO_LOC,
    TRANSCRIBED_TO, TRANSLATED_TO, TRANSLOCATION, TWO_WAY_RELATIONS, VARIANTS, belns_encodings,
)
from ..dsl import BaseEntity, cell_surface_expression, secretion
from ..tokens import parse_result_to_dsl

__all__ = [
    'BELParser',
    'modifier_po_to_dict',
]

logger = logging.getLogger('pybel.parser')

###########################
# 2.1 Abundance Functions #
###########################

#: 2.1.1 http://openbel.org/language/version_2.0/bel_specification_version_2.0.html#Xabundancea>
general_abundance_tags = one_of_tags(['a', 'abundance'], ABUNDANCE, FUNCTION)

#: 2.1.2 http://openbel.org/language/version_2.0/bel_specification_version_2.0.html#XcomplexA
complex_tag = one_of_tags(['complex', 'complexAbundance'], COMPLEX, FUNCTION)

#: 2.1.3 http://openbel.org/language/version_2.0/bel_specification_version_2.0.html#XcompositeA
composite_abundance_tag = one_of_tags(['composite', 'compositeAbundance'], COMPOSITE, FUNCTION)

#: 2.1.4 http://openbel.org/language/version_2.0/bel_specification_version_2.0.html#XgeneA
gene_tag = one_of_tags(['g', 'geneAbundance'], GENE, FUNCTION)

#: 2.1.5 http://openbel.org/language/version_2.0/bel_specification_version_2.0.html#XmicroRNAA
mirna_tag = one_of_tags(['m', 'microRNAAbundance'], MIRNA, FUNCTION)

#: 2.1.6 http://openbel.org/language/version_2.0/bel_specification_version_2.0.html#XproteinA
protein_tag = one_of_tags(['p', 'proteinAbundance'], PROTEIN, FUNCTION)

#: 2.1.7 http://openbel.org/language/version_2.0/bel_specification_version_2.0.html#XrnaA
rna_tag = one_of_tags(['r', 'rnaAbundance'], RNA, FUNCTION)

######################
# Modifier Functions #
######################

# `2.2.1 <http://openbel.org/language/version_2.0/bel_specification_version_2.0.html#_protein_modifications>`_
# See below (needs identifier)

#: `2.2.2 <http://openbel.org/language/version_2.0/bel_specification_version_2.0.html#_variant_var>`_
variant = get_hgvs_language()

#: `2.2.3 <http://openbel.org/language/version_2.0/bel_specification_version_2.0.html#_proteolytic_fragments>`_
fragment = get_fragment_language()

# `2.2.4 <http://openbel.org/language/version_2.0/bel_specification_version_2.0.html#_cellular_location>`_
# See below (needs identifier)

#: DEPRECATED
#: <http://openbel.org/language/version_1.0/bel_specification_version_1.0.html#_amino_acid_substitutions>
psub = get_protein_substitution_language()

#: DEPRECATED
#: http://openbel.org/language/version_1.0/bel_specification_version_1.0.html#_sequence_variations>
gsub = get_gene_substitution_language()

#: DEPRECATED
#: http://openbel.org/language/version_1.0/bel_specification_version_1.0.html#_truncated_proteins>
trunc = get_truncation_language()

###############################
# 2.3 & 2.4 Process Functions #
###############################

#: 2.3.1 http://openbel.org/language/version_2.0/bel_specification_version_2.0.html#_biologicalprocess_bp
biological_process_tag = one_of_tags(['bp', 'biologicalProcess'], BIOPROCESS, FUNCTION)

#: 2.3.2 http://openbel.org/language/version_2.0/bel_specification_version_2.0.html#_pathology_path
pathology_tag = one_of_tags(['o', 'path', 'pathology'], PATHOLOGY, FUNCTION)

population_tag = one_of_tags(['pop', 'populationAbundance'], POPULATION, FUNCTION)

#: 2.3.3 http://openbel.org/language/version_2.0/bel_specification_version_2.0.html#Xactivity
activity_tag = one_of_tags(['act', 'activity'], ACTIVITY, MODIFIER)

#: 2.4.1 http://openbel.org/language/version_2.0/bel_specification_version_2.0.html#XmolecularA
molecular_activity_tags = Suppress(oneOf(['ma', 'molecularActivity']))

################################
# 2.5 Transformation Functions #
################################

#: 2.5.1a http://openbel.org/language/version_2.0/bel_specification_version_2.0.html#_translocation_tloc
translocation_tag = one_of_tags(['translocation', 'tloc'], TRANSLOCATION, MODIFIER)

#: 2.5.1b http://openbel.org/language/version_2.0/bel_specification_version_2.0.html#_cellsecretion_sec
cell_secretion_tag = one_of_tags(['sec', 'cellSecretion'], CELL_SECRETION, MODIFIER)

#: 2.5.1c http://openbel.org/language/version_2.0/bel_specification_version_2.0.html#_cellsurfaceexpression_surf
cell_surface_expression_tag = one_of_tags(['surf', 'cellSurfaceExpression'], CELL_SURFACE_EXPRESSION, MODIFIER)

#: 2.5.2 http://openbel.org/language/version_2.0/bel_specification_version_2.0.html#_degradation_deg
degradation_tags = one_of_tags(['deg', 'degradation'], DEGRADATION, MODIFIER)

#: 2.5.3 http://openbel.org/language/version_2.0/bel_specification_version_2.0.html#_reaction_rxn
reaction_tags = one_of_tags(['reaction', 'rxn'], REACTION, FUNCTION)

#####################
# BEL Relationships #
#####################

#: `3.1.1 <http://openbel.org/language/version_2.0/bel_specification_version_2.0.html#Xincreases>`_
increases_tag = oneOf(['->', '→', 'increases']).setParseAction(replaceWith(INCREASES))

#: `3.1.2 <http://openbel.org/language/version_2.0/bel_specification_version_2.0.html#XdIncreases>`_
directly_increases_tag = one_of_tags(['=>', '⇒', 'directlyIncreases'], DIRECTLY_INCREASES)

#: `3.1.3 <http://openbel.org/language/version_2.0/bel_specification_version_2.0.html#Xdecreases>`_
decreases_tag = one_of_tags(['-|', 'decreases'], DECREASES)

#: `3.1.4 <http://openbel.org/language/version_2.0/bel_specification_version_2.0.html#XdDecreases>`_
directly_decreases_tag = one_of_tags(['=|', 'directlyDecreases'], DIRECTLY_DECREASES)

#: `3.1.5 <http://openbel.org/language/version_2.0/bel_specification_version_2.0.html#_ratelimitingstepof>`_
rate_limit_tag = Keyword('rateLimitingStepOf')

#: `3.1.6 <http://openbel.org/language/version_2.0/bel_specification_version_2.0.html#Xcnc>`_
causes_no_change_tag = one_of_tags(['cnc', 'causesNoChange'], CAUSES_NO_CHANGE)

#: `3.1.7 <http://openbel.org/language/version_2.0/bel_specification_version_2.0.html#_regulates_reg>`_
regulates_tag = one_of_tags(['reg', 'regulates'], REGULATES)

#: `3.2.1 <http://openbel.org/language/version_2.0/bel_specification_version_2.0.html#XnegCor>`_
negative_correlation_tag = one_of_tags(['neg', 'negativeCorrelation'], NEGATIVE_CORRELATION)

#: `3.2.2 <http://openbel.org/language/version_2.0/bel_specification_version_2.0.html#XposCor>`_
positive_correlation_tag = one_of_tags(['pos', 'positiveCorrelation'], POSITIVE_CORRELATION)

#: `3.2.3 <http://openbel.org/language/version_2.0/bel_specification_version_2.0.html#Xassociation>`_
association_tag = one_of_tags(['--', 'association'], ASSOCIATION)

#: `3.3.1 <http://openbel.org/language/version_2.0/bel_specification_version_2.0.html#_orthologous>`_
orthologous_tag = Keyword('orthologous')

#: `3.3.2 <http://openbel.org/language/version_2.0/bel_specification_version_2.0.html#_transcribedto>`_
transcribed_tag = oneOf([':>', 'transcribedTo']).setParseAction(replaceWith(TRANSCRIBED_TO))

#: `3.3.3 <http://openbel.org/language/version_2.0/bel_specification_version_2.0.html#_translatedto>`_
translated_tag = oneOf(['>>', 'translatedTo']).setParseAction(replaceWith(TRANSLATED_TO))

#: `3.4.1 <http://openbel.org/language/version_2.0/bel_specification_version_2.0.html#_hasmember>`_
has_member_tag = Keyword('hasMember')

#: `3.4.2 <http://openbel.org/language/version_2.0/bel_specification_version_2.0.html#_hasmembers>`_
has_members_tag = Keyword('hasMembers')

#: `3.4.3 <http://openbel.org/language/version_2.0/bel_specification_version_2.0.html#_hascomponent>`_
has_component_tag = Keyword('hasComponent')

#: `3.4.4 <http://openbel.org/language/version_2.0/bel_specification_version_2.0.html#_hascomponents>`_
has_components_tag = Keyword('hasComponents')

#: `3.4.5 <http://openbel.org/language/version_2.0/bel_specification_version_2.0.html#_isa>`_
is_a_tag = Keyword(IS_A)

#: `3.4.6 <http://openbel.org/language/version_2.0/bel_specification_version_2.0.html#_subprocessof>`_
subprocess_of_tag = Keyword('subProcessOf')

#: `3.5.1 <http://openbel.org/language/version_2.0/bel_specification_version_2.0.html#_analogous>`_
analogous_tag = Keyword('analogousTo')

#: `3.5.2 <http://openbel.org/language/version_2.0/bel_specification_version_2.0.html#_biomarkerfor>`_
biomarker_tag = Keyword('biomarkerFor')

#: `3.5.3 <http://openbel.org/language/version_2.0/bel_specification_version_2.0.html#_prognosticbiomarkerfor>`_
prognostic_biomarker_tag = Keyword('prognosticBiomarkerFor')

biomarker_tags = biomarker_tag | prognostic_biomarker_tag

# Computed edges
has_variant_tags = Keyword('hasVariant')
has_reactant_tags = Keyword('hasReactant')
has_product_tags = Keyword('hasProduct')
part_of_reaction_tags = has_reactant_tags | has_product_tags

#: The ``equivalentTp`` relationship has been proposed for BEL 2.0.0+
equivalent_tag = one_of_tags(['eq', EQUIVALENT_TO], EQUIVALENT_TO)

#: The ``partOf`` relationship has been proposed for BEL 2.0.0+
partof_tag = Keyword(PART_OF)


class BELParser(BaseParser):
    """Build a parser backed by a given dictionary of namespaces."""

    def __init__(
        self,
        graph,
        namespace_to_term_to_encoding: Optional[NamespaceTermEncodingMapping] = None,
        namespace_to_pattern: Optional[Mapping[str, Pattern]] = None,
        annotation_to_term: Optional[Mapping[str, Set[str]]] = None,
        annotation_to_pattern: Optional[Mapping[str, Pattern]] = None,
        annotation_to_local: Optional[Mapping[str, Set[str]]] = None,
        allow_naked_names: bool = False,
        disallow_nested: bool = False,
        disallow_unqualified_translocations: bool = False,
        citation_clearing: bool = True,
        skip_validation: bool = False,
        autostreamline: bool = True,
        required_annotations: Optional[List[str]] = None,
    ) -> None:
        """Build a BEL parser.

        :param pybel.BELGraph graph: The BEL Graph to use to store the network
        :param namespace_to_term_to_encoding: A dictionary of {namespace: {name: encoding}}. Delegated to
         :class:`pybel.parser.parse_identifier.IdentifierParser`
        :param namespace_to_pattern: A dictionary of {namespace: regular expression strings}. Delegated to
         :class:`pybel.parser.parse_identifier.IdentifierParser`
        :param annotation_to_term: A dictionary of {annotation: set of values}. Delegated to
         :class:`pybel.parser.ControlParser`
        :param annotation_to_pattern: A dictionary of {annotation: regular expression strings}. Delegated to
         :class:`pybel.parser.ControlParser`
        :param annotation_to_local: A dictionary of {annotation: set of values}. Delegated to
         :class:`pybel.parser.ControlParser`
        :param allow_naked_names: If true, turn off naked namespace failures. Delegated to
         :class:`pybel.parser.parse_identifier.IdentifierParser`
        :param disallow_nested: If true, turn on nested statement failures. Delegated to
         :class:`pybel.parser.parse_identifier.IdentifierParser`
        :param disallow_unqualified_translocations: If true, allow translocations without TO and FROM clauses.
        :param citation_clearing: Should :code:`SET Citation` statements clear evidence and all annotations?
         Delegated to :class:`pybel.parser.ControlParser`
        :param autostreamline: Should the parser be streamlined on instantiation?
        :param required_annotations: Optional list of required annotations
        """
        self.graph = graph
        self.metagraph = set()

        self.disallow_nested = disallow_nested
        self.disallow_unqualified_translocations = disallow_unqualified_translocations

        if skip_validation:
            self.control_parser = ControlParser(
                citation_clearing=citation_clearing,
                required_annotations=required_annotations,
            )

            self.concept_parser = ConceptParser(
                allow_naked_names=allow_naked_names,
            )
        else:
            self.control_parser = ControlParser(
                annotation_to_term=annotation_to_term,
                annotation_to_pattern=annotation_to_pattern,
                annotation_to_local=annotation_to_local,
                citation_clearing=citation_clearing,
                required_annotations=required_annotations,
            )

            self.concept_parser = ConceptParser(
                allow_naked_names=allow_naked_names,
                namespace_to_term_to_encoding=namespace_to_term_to_encoding,
                namespace_to_pattern=namespace_to_pattern,
            )

        self.control_parser.get_line_number = self.get_line_number
        self.concept_parser.get_line_number = self.get_line_number

        concept = Group(self.concept_parser.language)(CONCEPT)

        # 2.2 Abundance Modifier Functions

        #: `2.2.1 <http://openbel.org/language/version_2.0/bel_specification_version_2.0.html#_protein_modifications>`_
        self.pmod = get_protein_modification_language(self.concept_parser.identifier_qualified)

        #: `2.2.4 <http://openbel.org/language/version_2.0/bel_specification_version_2.0.html#_cellular_location>`_
        self.location = get_location_language(self.concept_parser.language)
        opt_location = pyparsing.Optional(WCW + self.location)

        #: PyBEL BEL Specification variant
        self.gmod = get_gene_modification_language(self.concept_parser.identifier_qualified)

        # 2.6 Other Functions

        #: `2.6.1 <http://openbel.org/language/version_2.0/bel_specification_version_2.0.html#_fusion_fus>`_
        self.fusion = get_fusion_language(self.concept_parser.language)

        # 2.1 Abundance Functions

        #: `2.1.1 <http://openbel.org/language/version_2.0/bel_specification_version_2.0.html#XcomplexA>`_
        self.general_abundance = general_abundance_tags + nest(concept + opt_location)

        self.gene_modified = concept + pyparsing.Optional(
            WCW + delimitedList(Group(variant | gsub | self.gmod))(VARIANTS),
        )

        self.gene_fusion = Group(self.fusion)(FUSION)
        self.gene_fusion_legacy = Group(get_legacy_fusion_langauge(concept, 'c'))(FUSION)

        #: `2.1.4 <http://openbel.org/language/version_2.0/bel_specification_version_2.0.html#XgeneA>`_
        self.gene = gene_tag + nest(
            MatchFirst([
                self.gene_fusion,
                self.gene_fusion_legacy,
                self.gene_modified,
            ]) + opt_location,
        )

        self.mirna_modified = concept + pyparsing.Optional(
            WCW + delimitedList(Group(variant))(VARIANTS),
        ) + opt_location

        #: `2.1.5 <http://openbel.org/language/version_2.0/bel_specification_version_2.0.html#XmicroRNAA>`_
        self.mirna = mirna_tag + nest(self.mirna_modified)

        self.protein_modified = concept + pyparsing.Optional(
            WCW + delimitedList(Group(MatchFirst([self.pmod, variant, fragment, psub, trunc])))(
                VARIANTS,
            ),
        )

        self.protein_fusion = Group(self.fusion)(FUSION)
        self.protein_fusion_legacy = Group(get_legacy_fusion_langauge(concept, 'p'))(FUSION)

        #: `2.1.6 <http://openbel.org/language/version_2.0/bel_specification_version_2.0.html#XproteinA>`_
        self.protein = protein_tag + nest(
            MatchFirst([
                self.protein_fusion,
                self.protein_fusion_legacy,
                self.protein_modified,
            ]) + opt_location,
        )

        self.rna_modified = concept + pyparsing.Optional(WCW + delimitedList(Group(variant))(VARIANTS))

        self.rna_fusion = Group(self.fusion)(FUSION)
        self.rna_fusion_legacy = Group(get_legacy_fusion_langauge(concept, 'r'))(FUSION)

        #: `2.1.7 <http://openbel.org/language/version_2.0/bel_specification_version_2.0.html#XrnaA>`_
        self.rna = rna_tag + nest(
            MatchFirst([
                self.rna_fusion,
                self.rna_fusion_legacy,
                self.rna_modified,
            ]) + opt_location,
        )

        self.single_abundance = MatchFirst([
            self.general_abundance,
            self.gene,
            self.mirna,
            self.protein,
            self.rna,
        ])

        #: `2.1.2 <http://openbel.org/language/version_2.0/bel_specification_version_2.0.html#XcomplexA>`_
        self.complex_singleton = complex_tag + nest(concept + opt_location)

        self.complex_list = complex_tag + nest(
            delimitedList(Group(self.single_abundance | self.complex_singleton))(MEMBERS) + opt_location,
        )

        self.complex_abundances = self.complex_list | self.complex_singleton

        # Definition of all simple abundances that can be used in a composite abundance
        self.simple_abundance = self.complex_abundances | self.single_abundance
        self.simple_abundance.setParseAction(self.check_function_semantics)

        #: `2.1.3 <http://openbel.org/language/version_2.0/bel_specification_version_2.0.html#XcompositeA>`_
        self.composite_abundance = composite_abundance_tag + nest(
            delimitedList(Group(self.simple_abundance))(MEMBERS) + opt_location,
        )

        self.abundance = self.simple_abundance | self.composite_abundance

        # 2.4 Process Modifier Function
        # backwards compatibility with BEL v1.0

        molecular_activity_default = oneOf(list(language.activity_labels)).setParseAction(
            handle_molecular_activity_default,
        )

        #: `2.4.1 <http://openbel.org/language/version_2.0/bel_specification_version_2.0.html#XmolecularA>`_
        self.molecular_activity = molecular_activity_tags + nest(
            molecular_activity_default | self.concept_parser.language,
        )

        # 2.3 Process Functions

        #: `2.3.1 <http://openbel.org/language/version_2.0/bel_specification_version_2.0.html#_biologicalprocess_bp>`_
        self.biological_process = biological_process_tag + nest(concept)

        #: `2.3.2 <http://openbel.org/language/version_2.0/bel_specification_version_2.0.html#_pathology_path>`_
        self.pathology = pathology_tag + nest(concept)

        self.population = population_tag + nest(concept)

        self.bp_path = self.biological_process | self.pathology | self.population
        self.bp_path.setParseAction(self.check_function_semantics)

        self.activity_standard = activity_tag + nest(
            Group(self.simple_abundance)(TARGET) + pyparsing.Optional(WCW + Group(self.molecular_activity)(EFFECT)),
        )

        activity_legacy_tags = oneOf(language.activities)(MODIFIER)
        self.activity_legacy = activity_legacy_tags + nest(Group(self.simple_abundance)(TARGET))
        self.activity_legacy.setParseAction(handle_activity_legacy)

        #: `2.3.3 <http://openbel.org/language/version_2.0/bel_specification_version_2.0.html#Xactivity>`_
        self.activity = self.activity_standard | self.activity_legacy

        self.process = self.bp_path | self.activity

        # 2.5 Transformation Functions

        from_loc = Suppress(FROM_LOC) + nest(concept(FROM_LOC))
        to_loc = Suppress(TO_LOC) + nest(concept(TO_LOC))

        self.cell_secretion = cell_secretion_tag + nest(Group(self.simple_abundance)(TARGET))

        self.cell_surface_expression = cell_surface_expression_tag + nest(Group(self.simple_abundance)(TARGET))

        self.translocation_standard = nest(
            Group(self.simple_abundance)(TARGET)
            + WCW
            + Group(from_loc + WCW + to_loc)(EFFECT),
        )

        self.translocation_legacy = nest(
            Group(self.simple_abundance)(TARGET)
            + WCW
            + Group(concept(FROM_LOC) + WCW + concept(TO_LOC))(EFFECT),
        )

        self.translocation_legacy.addParseAction(handle_legacy_tloc)
        self.translocation_unqualified = nest(Group(self.simple_abundance)(TARGET))

        if self.disallow_unqualified_translocations:
            self.translocation_unqualified.setParseAction(self.handle_translocation_illegal)

        #: `2.5.1 <http://openbel.org/language/version_2.0/bel_specification_version_2.0.html#_translocations>`_
        self.translocation = translocation_tag + MatchFirst([
            self.translocation_unqualified,
            self.translocation_standard,
            self.translocation_legacy,
        ])

        #: `2.5.2 <http://openbel.org/language/version_2.0/bel_specification_version_2.0.html#_degradation_deg>`_
        self.degradation = degradation_tags + nest(Group(self.simple_abundance)(TARGET))

        #: `2.5.3 <http://openbel.org/language/version_2.0/bel_specification_version_2.0.html#_reaction_rxn>`_
        self.reactants = Suppress(REACTANTS) + nest(delimitedList(Group(self.simple_abundance)))
        self.products = Suppress(PRODUCTS) + nest(delimitedList(Group(self.simple_abundance)))

        self.reaction = reaction_tags + nest(Group(self.reactants)(REACTANTS), Group(self.products)(PRODUCTS))

        self.transformation = MatchFirst([
            self.cell_secretion,
            self.cell_surface_expression,
            self.translocation,
            self.degradation,
            self.reaction,
        ])

        # 3 BEL Relationships

        self.bel_term = MatchFirst([self.transformation, self.process, self.abundance]).streamline()

        self.bel_to_bel_relations = [
            association_tag,
            increases_tag,
            decreases_tag,
            positive_correlation_tag,
            negative_correlation_tag,
            causes_no_change_tag,
            orthologous_tag,
            is_a_tag,
            equivalent_tag,
            partof_tag,
            directly_increases_tag,
            directly_decreases_tag,
            analogous_tag,
            regulates_tag,
        ]
        self.bel_to_bel = triple(
            self.bel_term,
            MatchFirst(self.bel_to_bel_relations),
            self.bel_term,
            add_negative_tag=True,
        )

        # Mixed Relationships

        #: `3.1.5 <http://openbel.org/language/version_2.0/bel_specification_version_2.0.html#_ratelimitingstepof>`_
        self.rate_limit = triple(
            MatchFirst([self.biological_process, self.activity, self.transformation]),
            rate_limit_tag,
            self.biological_process,
        )

        #: `3.4.6 <http://openbel.org/language/version_2.0/bel_specification_version_2.0.html#_subprocessof>`_
        self.subprocess_of = triple(
            MatchFirst([self.process, self.activity, self.transformation]),
            subprocess_of_tag,
            self.process,
        )

        #: `3.3.2 <http://openbel.org/language/version_2.0/bel_specification_version_2.0.html#_transcribedto>`_
        self.transcribed = triple(self.gene, transcribed_tag, self.rna)

        #: `3.3.3 <http://openbel.org/language/version_2.0/bel_specification_version_2.0.html#_translatedto>`_
        self.translated = triple(self.rna, translated_tag, self.protein)

        #: `3.4.1 <http://openbel.org/language/version_2.0/bel_specification_version_2.0.html#_hasmember>`_
        self.has_member = triple(self.abundance, has_member_tag, self.abundance)

        #: `3.4.2 <http://openbel.org/language/version_2.0/bel_specification_version_2.0.html#_hasmembers>`_
        self.abundance_list = Suppress('list') + nest(delimitedList(Group(self.abundance)))

        self.has_members = triple(self.abundance, has_members_tag, self.abundance_list)
        self.has_members.setParseAction(self.handle_has_members)

        self.has_components = triple(self.abundance, has_components_tag, self.abundance_list)
        self.has_components.setParseAction(self.handle_has_components)

        self.has_list = self.has_members | self.has_components

        # `3.4.3 <http://openbel.org/language/version_2.0/bel_specification_version_2.0.html#_hascomponent>`_
        self.has_component = triple(
            self.abundance,
            has_component_tag,
            self.abundance,
        )

        self.biomarker = triple(self.bel_term, biomarker_tags, self.process, add_negative_tag=True)

        self.has_variant_relation = triple(self.abundance, has_variant_tags, self.abundance)
        self.part_of_reaction = triple(self.reaction, part_of_reaction_tags, self.abundance)

        self.relation = MatchFirst([
            self.bel_to_bel,
            # self.has_member,
            # self.has_component,
            self.subprocess_of,
            self.rate_limit,
            self.biomarker,
            self.transcribed,
            self.translated,
            # self.has_variant_relation,
            # self.part_of_reaction,
        ])
        self.relation.setParseAction(self._handle_relation_harness)

        self.inverted_unqualified_relation = MatchFirst([
            self.has_member,
            self.has_component,
        ])
        self.inverted_unqualified_relation.setParseAction(self.handle_inverse_unqualified_relation)

        self.normal_unqualified_relation = MatchFirst([
            self.has_member,
            self.has_component,
            self.has_variant_relation,
            self.part_of_reaction,
        ])
        self.normal_unqualified_relation.setParseAction(self.handle_unqualified_relation)

        #: 3.1 Causal Relationships - nested.
        causal_relation_tags = MatchFirst([
            increases_tag,
            decreases_tag,
            directly_decreases_tag,
            directly_increases_tag,
        ])

        self.nested_causal_relationship = triple(
            self.bel_term,
            causal_relation_tags,
            nest(triple(self.bel_term, causal_relation_tags, self.bel_term)),
        )

        self.nested_causal_relationship.setParseAction(self.handle_nested_relation)

        # has_members is handled differently from all other relations becuase it gets distrinbuted
        self.relation = MatchFirst([
            self.has_list,
            self.nested_causal_relationship,
            self.relation,
            self.inverted_unqualified_relation,
            self.normal_unqualified_relation,
        ])

        self.singleton_term = (self.bel_term + StringEnd()).setParseAction(self.handle_term)

        self.statement = self.relation | self.singleton_term
        self.language = self.control_parser.language | self.statement
        self.language.setName('BEL')

        super(BELParser, self).__init__(self.language, streamline=autostreamline)

    @property
    def _namespace_dict(self) -> Mapping[str, Mapping[str, str]]:
        """Get the dictionary of {namespace: {name: encoding}} stored in the internal identifier parser."""
        return self.concept_parser.namespace_to_name_to_encoding

    @property
    def _allow_naked_names(self) -> bool:
        """Return if naked names should be parsed (``True``), or if errors should be thrown (``False``)."""
        return self.concept_parser.allow_naked_names

    def get_annotations(self) -> Dict:
        """Get the current annotations in this parser."""
        return self.control_parser.get_annotations()

    def clear(self):
        """Clear the graph and all control parser data (current citation, annotations, and statement group)."""
        self.graph.clear()
        self.control_parser.clear()

    def handle_nested_relation(self, line: str, position: int, tokens: ParseResults):
        """Handle nested statements.

        If :code:`self.disallow_nested` is True, raises a ``NestedRelationWarning``.

        :raises: NestedRelationWarning
        """
        if self.disallow_nested:
            raise NestedRelationWarning(self.get_line_number(), line, position)

        subject_hash = self._handle_relation_checked(
            line, position, {
                SUBJECT: tokens[SUBJECT],
                RELATION: tokens[RELATION],
                OBJECT: tokens[OBJECT][SUBJECT],
            },
        )

        object_hash = self._handle_relation_checked(
            line, position, {
                SUBJECT: tokens[OBJECT][SUBJECT],
                RELATION: tokens[OBJECT][RELATION],
                OBJECT: tokens[OBJECT][OBJECT],
            },
        )
        self.metagraph.add((subject_hash, object_hash))
        return tokens

    def check_function_semantics(self, line: str, position: int, tokens: ParseResults) -> ParseResults:
        """Raise an exception if the function used on the tokens is wrong.

        :raises: InvalidFunctionSemantic
        """
        concept = tokens.get(CONCEPT)
        if not self._namespace_dict or concept is None:
            return tokens

        namespace, name = concept[NAMESPACE], concept[NAME]

        if namespace in self.concept_parser.namespace_to_pattern:
            return tokens

        if self._allow_naked_names and namespace == DIRTY:  # Don't check dirty names in lenient mode
            return tokens

        valid_functions = set(
            itt.chain.from_iterable(
                belns_encodings.get(encoding, set())
                for encoding in self._namespace_dict[namespace][name]
            ),
        )

        if not valid_functions:
            raise InvalidEntity(self.get_line_number(), line, position, namespace, name)

        if tokens[FUNCTION] not in valid_functions:
            raise InvalidFunctionSemantic(
                line_number=self.get_line_number(),
                line=line,
                position=position,
                func=tokens[FUNCTION],
                namespace=namespace,
                name=name,
                allowed_functions=valid_functions,
            )

        return tokens

    def handle_term(self, _, __, tokens: ParseResults) -> ParseResults:
        """Handle BEL terms (the subject and object of BEL relations)."""
        self.ensure_node(tokens)
        return tokens

    def _handle_list_helper(self, tokens: ParseResults, relation: str) -> ParseResults:
        """Provide the functionality for :meth:`handle_has_members` and :meth:`handle_has_components`."""
        parent_node_dsl = self.ensure_node(tokens[0])

        for child_tokens in tokens[2]:
            child_node_dsl = self.ensure_node(child_tokens)
            # Note that the polarity is switched since this is just for hasMembers
            # and hasComponents, which are both deprecated as of BEL v2.2
            self.graph.add_unqualified_edge(child_node_dsl, parent_node_dsl, relation)

        return tokens

    def handle_has_members(self, _, __, tokens: ParseResults) -> ParseResults:
        """Handle list relations like ``p(X) hasMembers list(p(Y), p(Z), ...)``."""
        return self._handle_list_helper(tokens, IS_A)

    def handle_has_components(self, _, __, tokens: ParseResults) -> ParseResults:
        """Handle list relations like ``p(X) hasComponents list(p(Y), p(Z), ...)``."""
        return self._handle_list_helper(tokens, PART_OF)

<<<<<<< HEAD
    def _add_qualified_edge_helper(
        self, u, v, relation, annotations, subject_modifier, object_modifier, negative,
    ) -> str:
=======
    def _add_qualified_edge_helper(self, *, u, v, relation, annotations, subject_modifier, object_modifier) -> str:
>>>>>>> bd840866
        """Add a qualified edge from the internal aspects of the parser."""
        return self.graph.add_qualified_edge(
            u=u,
            v=v,
            relation=relation,
            evidence=self.control_parser.evidence,
            citation=self.control_parser.get_citation(),
            annotations=annotations,
            subject_modifier=subject_modifier,
            object_modifier=object_modifier,
            negative=negative,
            **{LINE: self.get_line_number()},
        )

<<<<<<< HEAD
    def _add_qualified_edge(self, *, u, v, relation, negative, annotations, subject_modifier, object_modifier) -> str:
=======
    def _add_qualified_edge(self, *, u, v, relation, annotations, subject_modifier, object_modifier) -> str:
>>>>>>> bd840866
        """Add an edge, then adds the opposite direction edge if it should."""
        if relation in TWO_WAY_RELATIONS:
            self._add_qualified_edge_helper(
                u=v,
                v=u,
                relation=relation,
                negative=negative,
                annotations=annotations,
                object_modifier=subject_modifier,
                subject_modifier=object_modifier,
            )
<<<<<<< HEAD
        return self._add_qualified_edge_helper(
            u,
            v,
            relation=relation,
            negative=negative,
=======

        return self._add_qualified_edge_helper(
            u=u,
            v=v,
            relation=relation,
>>>>>>> bd840866
            annotations=annotations,
            subject_modifier=subject_modifier,
            object_modifier=object_modifier,
        )

    def _handle_relation(self, tokens: ParseResults) -> str:
        """Handle a relation."""
        u = self.ensure_node(tokens[SUBJECT])
        v = self.ensure_node(tokens[OBJECT])

        subject_modifier = modifier_po_to_dict(tokens[SUBJECT])
        object_modifier = modifier_po_to_dict(tokens[OBJECT])

        annotations = {
            annotation_name: (
                {
                    ae: True
                    for ae in annotation_entry
                }
                if isinstance(annotation_entry, set) else
                {
                    annotation_entry: True,
                }
            )
            for annotation_name, annotation_entry in self.control_parser.annotations.items()
        }

        return self._add_qualified_edge(
            u=u,
            v=v,
            relation=tokens[RELATION],
            negative='~' == tokens.get(NEGATIVE),
            annotations=annotations,
            subject_modifier=subject_modifier,
            object_modifier=object_modifier,
        )

    def _handle_relation_harness(self, line: str, position: int, tokens: Union[ParseResults, Dict]) -> ParseResults:
        """Handle BEL relations based on the policy specified on instantiation.

        Note: this can't be changed after instantiation!
        """
        self._handle_relation_checked(line, position, tokens)
        return tokens

    def _handle_relation_checked(self, line, position, tokens):
        if not self.control_parser.citation_is_set:
            raise MissingCitationException(self.get_line_number(), line, position)

        if not self.control_parser.evidence:
            raise MissingSupportWarning(self.get_line_number(), line, position)

        missing_required_annotations = self.control_parser.get_missing_required_annotations()
        if missing_required_annotations:
            raise MissingAnnotationWarning(self.get_line_number(), line, position, missing_required_annotations)

        return self._handle_relation(tokens)

    def handle_unqualified_relation(self, _, __, tokens: ParseResults) -> ParseResults:
        """Handle unqualified relations."""
        subject_node_dsl = self.ensure_node(tokens[SUBJECT])
        object_node_dsl = self.ensure_node(tokens[OBJECT])
        relation = tokens[RELATION]
        self.graph.add_unqualified_edge(subject_node_dsl, object_node_dsl, relation)
        return tokens

    def handle_inverse_unqualified_relation(self, _, __, tokens: ParseResults) -> ParseResults:
        """Handle unqualified relations that should go reverse."""
        subject_node_dsl = self.ensure_node(tokens[SUBJECT])
        object_node_dsl = self.ensure_node(tokens[OBJECT])
        relation = tokens[RELATION]
        self.graph.add_unqualified_edge(object_node_dsl, subject_node_dsl, relation)
        return tokens

    def ensure_node(self, tokens: ParseResults) -> BaseEntity:
        """Turn parsed tokens into canonical node name and makes sure its in the graph."""
        if MODIFIER in tokens:
            return self.ensure_node(tokens[TARGET])

        node = parse_result_to_dsl(tokens)
        self.graph.add_node_from_data(node)
        return node

    def handle_translocation_illegal(self, line: str, position: int, tokens: ParseResults) -> None:
        """Handle a malformed translocation."""
        raise MalformedTranslocationWarning(self.get_line_number(), line, position, tokens)


# HANDLERS

def handle_molecular_activity_default(_: str, __: int, tokens: ParseResults) -> ParseResults:
    """Handle a BEL 2.0 style molecular activity with BEL default names."""
    upgraded = language.activity_labels[tokens[0]]
    tokens[NAMESPACE] = BEL_DEFAULT_NAMESPACE
    tokens[NAME] = upgraded
    return tokens


def handle_activity_legacy(_: str, __: int, tokens: ParseResults) -> ParseResults:
    """Handle BEL 1.0 activities."""
    legacy_cls = language.activity_labels[tokens[MODIFIER]]
    tokens[MODIFIER] = ACTIVITY
    tokens[EFFECT] = {
        NAME: legacy_cls,
        NAMESPACE: BEL_DEFAULT_NAMESPACE,
    }
    logger.log(5, 'upgraded legacy activity to %s', legacy_cls)
    return tokens


def handle_legacy_tloc(line: str, position: int, tokens: ParseResults) -> ParseResults:
    """Handle translocations that lack the ``fromLoc`` and ``toLoc`` entries."""
    logger.log(5, 'legacy translocation statement: %s [%d]', line, position)
    return tokens


def modifier_po_to_dict(tokens):
    """Get the location, activity, and/or transformation information as a dictionary.

    :return: a dictionary describing the modifier
    :rtype: dict
    """
    attrs = {}

    if LOCATION in tokens:
        attrs[LOCATION] = dict(tokens[LOCATION])

    if MODIFIER not in tokens:
        return attrs

    if LOCATION in tokens[TARGET]:
        attrs[LOCATION] = tokens[TARGET][LOCATION].asDict()

    if tokens[MODIFIER] == DEGRADATION:
        attrs[MODIFIER] = tokens[MODIFIER]

    elif tokens[MODIFIER] == ACTIVITY:
        attrs[MODIFIER] = tokens[MODIFIER]

        if EFFECT in tokens:
            attrs[EFFECT] = dict(tokens[EFFECT])

    elif tokens[MODIFIER] == TRANSLOCATION:
        attrs[MODIFIER] = tokens[MODIFIER]

        if EFFECT in tokens:
            attrs[EFFECT] = tokens[EFFECT].asDict()

    elif tokens[MODIFIER] == CELL_SECRETION:
        attrs.update(secretion())

    elif tokens[MODIFIER] == CELL_SURFACE_EXPRESSION:
        attrs.update(cell_surface_expression())

    else:
        raise ValueError('Invalid value for tokens[MODIFIER]: {}'.format(tokens[MODIFIER]))

    return attrs<|MERGE_RESOLUTION|>--- conflicted
+++ resolved
@@ -741,13 +741,9 @@
         """Handle list relations like ``p(X) hasComponents list(p(Y), p(Z), ...)``."""
         return self._handle_list_helper(tokens, PART_OF)
 
-<<<<<<< HEAD
     def _add_qualified_edge_helper(
-        self, u, v, relation, annotations, subject_modifier, object_modifier, negative,
+        self, *, u, v, negative, relation, annotations, subject_modifier, object_modifier,
     ) -> str:
-=======
-    def _add_qualified_edge_helper(self, *, u, v, relation, annotations, subject_modifier, object_modifier) -> str:
->>>>>>> bd840866
         """Add a qualified edge from the internal aspects of the parser."""
         return self.graph.add_qualified_edge(
             u=u,
@@ -762,11 +758,7 @@
             **{LINE: self.get_line_number()},
         )
 
-<<<<<<< HEAD
     def _add_qualified_edge(self, *, u, v, relation, negative, annotations, subject_modifier, object_modifier) -> str:
-=======
-    def _add_qualified_edge(self, *, u, v, relation, annotations, subject_modifier, object_modifier) -> str:
->>>>>>> bd840866
         """Add an edge, then adds the opposite direction edge if it should."""
         if relation in TWO_WAY_RELATIONS:
             self._add_qualified_edge_helper(
@@ -778,19 +770,11 @@
                 object_modifier=subject_modifier,
                 subject_modifier=object_modifier,
             )
-<<<<<<< HEAD
-        return self._add_qualified_edge_helper(
-            u,
-            v,
-            relation=relation,
-            negative=negative,
-=======
-
         return self._add_qualified_edge_helper(
             u=u,
             v=v,
             relation=relation,
->>>>>>> bd840866
+            negative=negative,
             annotations=annotations,
             subject_modifier=subject_modifier,
             object_modifier=object_modifier,
